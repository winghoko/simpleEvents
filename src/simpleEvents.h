--- conflicted
+++ resolved
@@ -85,17 +85,11 @@
     );
     void pauseSchedule(int);
     void pauseTrigger(int);
-<<<<<<< HEAD
     void resumeSchedule(int);
     void restartSchedule(int, unsigned long = 0, bool = false);
     void restartTrigger(int, unsigned long = 0, bool = false);
-    void cancelReaction(int, bool = true, unsigned long = 0, bool = false);
-=======
-    void resumeSchedule(int, unsigned long = 0, bool = false);
-    void resumeTrigger(int, unsigned long = 0, bool = false);
     void stopReaction(int);
     void cancelReaction(int, unsigned long = 0, bool = false);
->>>>>>> 26a4f26c
     void begin();
     void run();
 };
